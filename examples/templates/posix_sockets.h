--- conflicted
+++ resolved
@@ -34,17 +34,12 @@
         if (sockfd == -1) continue;
 
         /* connect to server */
-<<<<<<< HEAD
-        rv = connect(sockfd, servinfo->ai_addr, servinfo->ai_addrlen);
+        rv = connect(sockfd, p->ai_addr, p->ai_addrlen);
         if(rv == -1) {
           close(sockfd);
           sockfd = -1;
           continue;
         }
-=======
-        rv = connect(sockfd, p->ai_addr, p->ai_addrlen);
-        if(rv == -1) continue;
->>>>>>> 988ea920
         break;
     }  
 
