--- conflicted
+++ resolved
@@ -12,12 +12,10 @@
     src/mqtt.c
 )
 target_include_directories(mqttc PUBLIC include)
-<<<<<<< HEAD
 target_link_libraries(mqttc PUBLIC 
     $<$<C_COMPILER_ID:MSVS>:ws2_32>
 )
-=======
->>>>>>> 5ac6919e
+
 
 # Configure with OpenSSL support
 if(MQTT_C_WITH_OpenSSL)
